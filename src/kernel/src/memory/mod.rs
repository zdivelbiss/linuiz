mod mapper;
mod paging;

pub mod io;
pub mod slab;
<<<<<<< HEAD
pub mod slob;
=======
use core::{num::NonZeroUsize, ptr::NonNull};

>>>>>>> d5dc7450
pub use mapper::*;
pub use paging::*;

use libcommon::{Address, Frame, Virtual};
use spin::Once;

pub fn get_hhdm_address() -> Address<Virtual> {
    static HHDM_ADDRESS: Once<Address<Virtual>> = Once::new();

    HHDM_ADDRESS
        .call_once(|| {
            static LIMINE_HHDM: limine::LimineHhdmRequest = limine::LimineHhdmRequest::new(crate::boot::LIMINE_REV);

            Address::<Virtual>::new(
                LIMINE_HHDM.get_response().get().expect("bootloader provided no higher-half direct mapping").offset,
            )
            .expect("bootloader provided a non-canonical higher-half direct mapping address")
        })
        .clone()
}

pub fn get_kernel_mapper() -> &'static Mapper {
    static KERNEL_MAPPER: Once<Mapper> = Once::new();

    KERNEL_MAPPER.call_once(|| {
        // ### Safety: The kernel guarantees the HHDM will be valid.
        unsafe { Mapper::new(4, get_hhdm_address(), None).unwrap() }
    })
}

// TODO this
// pub fn reclaim_bootloader_frames() {
//     let frame_manager = get_kernel_frame_manager();
//     frame_manager.iter().enumerate().filter(|(_, (_, ty))| *ty == FrameType::BootReclaim).for_each(
//         |(frame_index, _)| {
//             // ### Safety: These frames come directly from the frame manager, and so are guaranteed valid.
//             let frame = unsafe { Address::<Frame>::new_unchecked((frame_index * 0x1000) as u64) };
//             frame_manager.try_modify_type(frame, FrameType::Usable).ok();
//             frame_manager.free(frame).ok();
//         },
//     );
// }

#[cfg(target_arch = "x86_64")]
pub struct VmemRegister(pub Address<Frame>, pub crate::arch::x64::registers::control::CR3Flags);
#[cfg(target_arch = "riscv64")]
pub struct VmemRegister(pub Address<Frame>, pub u16, pub crate::arch::rv64::registers::satp::Mode);

impl VmemRegister {
    pub fn read() -> Self {
        #[cfg(target_arch = "x86_64")]
        {
            let args = crate::arch::x64::registers::control::CR3::read();
            Self(args.0, args.1)
        }

        #[cfg(target_arch = "riscv64")]
        {
            let args = crate::arch::rv64::registers::satp::read();
            Self(args.0, args.1, args.2)
        }
    }

    /// ### Safety
    ///
    /// Writing to this register has the chance to externally invalidate memory references.
    pub unsafe fn write(args: &Self) {
        #[cfg(target_arch = "x86_64")]
        crate::arch::x64::registers::control::CR3::write(args.0, args.1);

        #[cfg(target_arch = "riscv64")]
        crate::arch::rv64::registers::satp::write(args.0.as_usize(), args.1, args.2);
    }

    #[inline]
    pub const fn frame(&self) -> Address<Frame> {
        self.0
    }
}

pub fn supports_5_level_paging() -> bool {
    #[cfg(target_arch = "x86_64")]
    {
        crate::arch::x64::cpuid::EXT_FEATURE_INFO
            .as_ref()
            .map(|ext_feature_info| ext_feature_info.has_la57())
            .unwrap_or(false)
    }

    #[cfg(target_arch = "riscv64")]
    {
        todo!()
    }
}

pub fn is_5_level_paged() -> bool {
    #[cfg(target_arch = "x86_64")]
    {
        supports_5_level_paging()
            && crate::arch::x64::registers::control::CR4::read()
                .contains(crate::arch::x64::registers::control::CR4Flags::LA57)
    }
}

#[repr(align(0x10))]
pub struct Stack<const SIZE: NonZeroUsize>([u8; SIZE.get()]);

pub fn allocate_kernel_stack<const SIZE: NonZeroUsize>(pages: usize) -> lzalloc::AllocResult<Stack<SIZE>> {
    lzalloc::allocate_slice(unsafe { NonZeroUsize::new_unchecked(pages * 0x1000) }, 0u8)
}

pub static KERNEL_ALLOCATOR: spin::Lazy<slab::SlabAllocator> = spin::Lazy::new(|| {
    let memory_map =
        crate::boot::get_memory_map().expect("kernel allocator requires boot loader memory map for initialization");

    unsafe {
        slab::SlabAllocator::from_memory_map(memory_map, crate::memory::get_hhdm_address())
            .unwrap_or_else(|| todo!("fall back to a simpler allocator"))
    }
});

mod lzg_impls {
    use core::{
        alloc::{AllocError, Allocator, Layout},
        ptr::NonNull,
    };

    /// Implicitly linked function for the `lzalloc` global allocator.
    /// Do not call in software.
    #[no_mangle]
    fn __lzg_allocate(layout: Layout) -> Result<NonNull<[u8]>, AllocError> {
        super::KERNEL_ALLOCATOR.allocate(layout)
    }

    /// Implicitly linked function for the `lzalloc` global allocator.
    /// Do not call in software.
    #[no_mangle]
    unsafe fn __lzg_deallocate(ptr: NonNull<u8>, layout: Layout) {
        super::KERNEL_ALLOCATOR.deallocate(ptr, layout);
    }
}

pub type Stack = lzalloc::boxed::Box<[u8], lzalloc::AlignedAllocator<0x10>>;

pub unsafe fn out_of_memory() -> ! {
    panic!("Kernel ran out of memory during initialization.")
}<|MERGE_RESOLUTION|>--- conflicted
+++ resolved
@@ -3,15 +3,11 @@
 
 pub mod io;
 pub mod slab;
-<<<<<<< HEAD
 pub mod slob;
-=======
-use core::{num::NonZeroUsize, ptr::NonNull};
-
->>>>>>> d5dc7450
 pub use mapper::*;
 pub use paging::*;
 
+use core::{num::NonZeroUsize, ptr::NonNull};
 use libcommon::{Address, Frame, Virtual};
 use spin::Once;
 
