use alloc::{boxed::Box, collections::BinaryHeap};
use core::{cmp, sync::atomic::AtomicU64};
use lib::{registers::RFlags, structures::idt::InterruptStackFrame};

#[repr(C, packed)]
#[derive(Debug, Clone, Copy)]
pub struct TaskRegisters {
    pub rax: u64,
    pub rbx: u64,
    pub rcx: u64,
    pub rdx: u64,
    pub rsi: u64,
    pub rdi: u64,
    pub rbp: u64,
    pub r8: u64,
    pub r9: u64,
    pub r10: u64,
    pub r11: u64,
    pub r12: u64,
    pub r13: u64,
    pub r14: u64,
    pub r15: u64,
}

impl TaskRegisters {
    pub const fn empty() -> Self {
        Self {
            rax: 0,
            rbx: 0,
            rcx: 0,
            rdx: 0,
            rsi: 0,
            rdi: 0,
            rbp: 0,
            r8: 0,
            r9: 0,
            r10: 0,
            r11: 0,
            r12: 0,
            r13: 0,
            r14: 0,
            r15: 0,
        }
    }
}

static CURRENT_TASK_ID: AtomicU64 = AtomicU64::new(0);

pub struct Task {
    id: u64,
    prio: u8,
    time: u64,
    pub rip: u64,
    pub cs: u64,
    pub rsp: u64,
    pub ss: u64,
    pub rfl: RFlags,
    pub gprs: TaskRegisters,
    pub stack: Box<[u8]>,
}

impl Task {
    const DEFAULT_STACK_SIZE: usize = 0x1000;

    pub fn new(
        priority: u8,
        function: fn() -> !,
        stack: Option<Box<[u8]>>,
        flags: Option<RFlags>,
    ) -> Self {
        let rip = function as u64;
        let stack = stack.unwrap_or_else(|| unsafe {
<<<<<<< HEAD
            lib::memory::malloc::try_get()
                .unwrap()
=======
            lib::memory::malloc::get()
>>>>>>> 3654f20b
                .alloc(Self::DEFAULT_STACK_SIZE, None)
                .unwrap()
                .into_slice()
        });

        use lib::structures::gdt;
        Self {
            id: CURRENT_TASK_ID.fetch_add(1, core::sync::atomic::Ordering::AcqRel),
            prio: priority,
            time: u64::MAX,
            rip,
            cs: gdt::code() as u64,
            rsp: unsafe { stack.as_ptr().add(stack.len()) as u64 },
            ss: gdt::data() as u64,
            rfl: flags.unwrap_or(RFlags::minimal()),
            gprs: TaskRegisters::empty(),
            stack,
        }
    }
}

impl Eq for Task {}
impl PartialEq for Task {
    fn eq(&self, other: &Self) -> bool {
        self.prio == other.prio && self.time == other.time
    }
}

impl Ord for Task {
    fn cmp(&self, other: &Self) -> core::cmp::Ordering {
        if self.time < other.time {
            if self.prio > other.prio {
                cmp::Ordering::Greater
            } else {
                cmp::Ordering::Less
            }
        } else if self.time == other.time {
            self.prio.cmp(&other.prio)
        } else {
            cmp::Ordering::Less
        }
    }
}

impl PartialOrd for Task {
    fn partial_cmp(&self, other: &Self) -> Option<core::cmp::Ordering> {
        Some(self.cmp(&other))
    }
}

const MAX_TIME_SLICE_MS: usize = 50;
const MIN_TIME_SLICE_MS: usize = 4;

pub struct Thread {
    enabled: bool,
    tasks: BinaryHeap<Task>,
    current_task: Option<Task>,
}

impl Thread {
    pub fn new() -> Self {
        Self {
            enabled: false,
            tasks: BinaryHeap::new(),
            current_task: None,
        }
    }

    pub fn push_task(&mut self, task: Task) {
        self.tasks.push(task)
    }

    pub fn set_enabled(&mut self, enabled: bool) {
        self.enabled = enabled;
    }

    // TODO this needs to be a decision, not an always-switch
    pub fn run_next(
        &mut self,
        stack_frame: &mut InterruptStackFrame,
        cached_regs: *mut TaskRegisters,
    ) -> usize {
        // Move out old task.
        if let Some(mut task) = self.current_task.take() {
            task.rip = stack_frame.instruction_pointer.as_u64();
            task.cs = stack_frame.code_segment;
            task.rsp = stack_frame.stack_pointer.as_u64();
            task.ss = stack_frame.stack_segment;
            task.rfl = RFlags::from_bits_truncate(stack_frame.cpu_flags);
            task.gprs = unsafe { cached_regs.read_volatile() };
            task.time += 1;

            self.tasks.push(task);
        }

        // Move in new task if enabled.
        if self.enabled {
            if let Some(next_task) = self.tasks.pop() {
                unsafe {
                    stack_frame
                        .as_mut()
                        .write(x86_64::structures::idt::InterruptStackFrameValue {
                            instruction_pointer: x86_64::VirtAddr::new_truncate(next_task.rip),
                            code_segment: next_task.cs,
                            cpu_flags: next_task.rfl.bits(),
                            stack_pointer: x86_64::VirtAddr::new_truncate(next_task.rsp),
                            stack_segment: next_task.ss,
                        });
                    cached_regs.write_volatile(next_task.gprs);
                }

                self.current_task = Some(next_task);
            }
        }

        let total_tasks = self.tasks.len() + if self.current_task.is_some() { 1 } else { 0 };
        if total_tasks > 0 {
            (1000 / total_tasks).clamp(MIN_TIME_SLICE_MS, MAX_TIME_SLICE_MS)
        } else {
            // If only one task, no time slice is required.
            0
        }
    }
}<|MERGE_RESOLUTION|>--- conflicted
+++ resolved
@@ -70,12 +70,8 @@
     ) -> Self {
         let rip = function as u64;
         let stack = stack.unwrap_or_else(|| unsafe {
-<<<<<<< HEAD
-            lib::memory::malloc::try_get()
-                .unwrap()
-=======
+
             lib::memory::malloc::get()
->>>>>>> 3654f20b
                 .alloc(Self::DEFAULT_STACK_SIZE, None)
                 .unwrap()
                 .into_slice()
